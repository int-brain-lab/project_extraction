--- conflicted
+++ resolved
@@ -5,10 +5,6 @@
   - no_go
   - error
   - reward
-<<<<<<< HEAD
-'PROBABILITY_OPTO_STIM': 0.2  # probability of optogenetic stimulation
-'NUM_OPTO_COND': 52  # the number (N) of preset conditions to draw from, where N > x > 0
-=======
 'MASK_TTL_STATES': # list of the state machine states where mask stim should be delivered
   - trial_start
   - delay_initiation
@@ -25,4 +21,4 @@
   - freeze_reward
   - reward
 'PROBABILITY_OPTO_STIM': 0.2  # probability of optogenetic stimulation
->>>>>>> 42769ab1
+'NUM_OPTO_COND': 52  # the number (N) of preset conditions to draw from, where N > x > 0