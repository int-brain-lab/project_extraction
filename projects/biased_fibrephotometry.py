--- conflicted
+++ resolved
@@ -8,13 +8,9 @@
 import one.alf.io as alfio
 
 from ibllib.pipes import tasks
-<<<<<<< HEAD
 from ibllib.io.extractors.fibrephotometry import DEFAULT_CHMAP, FibrePhotometry as BaseFibrePhotometry
 from ibllib.io import raw_daq_loaders
-=======
 from ibllib.qc.base import QC
-from ibllib.io.extractors.fibrephotometry import FibrePhotometry as BaseFibrePhotometry
->>>>>>> a5b28e43
 from ibllib.pipes.ephys_preprocessing import (
     EphysRegisterRaw, EphysPulses, RawEphysQC, EphysAudio, EphysMtscomp, EphysVideoCompress, EphysVideoSyncQc,
     EphysCellsQc, EphysDLC, SpikeSorting)
